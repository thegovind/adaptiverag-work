--- conflicted
+++ resolved
@@ -175,7 +175,6 @@
                 logger.warning("Document Intelligence endpoint not configured")
                 self.form_recognizer_client = None
             
-<<<<<<< HEAD
             # Initialize Azure AI Project service for instrumented OpenAI clients
             try:
                 from .azure_ai_project_service import azure_ai_project_service
@@ -192,44 +191,24 @@
                 logger.warning(f"Failed to initialize Azure AI Project service: {e}")
                 logger.info("Falling back to regular OpenAI clients")
                 
-                # Fallback to regular OpenAI clients
+                # Fallback to regular OpenAI clients with updated API version
                 if hasattr(settings, 'openai_endpoint') and settings.openai_endpoint:
                     self.openai_client = AzureOpenAI(
                         azure_endpoint=settings.openai_endpoint,
-                        api_key=getattr(settings, 'openai_api_key', ''),
-                        api_version=getattr(settings, 'openai_api_version', '2024-02-01')
+                        api_key=settings.openai_key,
+                        api_version=settings.openai_api_version
                     )
                     
                     self.async_openai_client = AsyncAzureOpenAI(
                         azure_endpoint=settings.openai_endpoint,
-                        api_key=getattr(settings, 'openai_api_key', ''),
-                        api_version=getattr(settings, 'openai_api_version', '2024-02-01')
+                        api_key=settings.openai_key,
+                        api_version=settings.openai_api_version
                     )
-                    logger.info("Azure OpenAI clients initialized (fallback)")
+                    logger.info(f"Azure OpenAI clients initialized (fallback) with API version {settings.openai_api_version}")
                 else:
                     logger.warning("Azure OpenAI endpoint not configured")
                     self.openai_client = None
                     self.async_openai_client = None
-=======
-            # Initialize OpenAI clients with updated API version
-            if hasattr(settings, 'openai_endpoint') and settings.openai_endpoint:
-                self.openai_client = AzureOpenAI(
-                    azure_endpoint=settings.openai_endpoint,
-                    api_key=settings.openai_key,
-                    api_version=settings.openai_api_version
-                )
-                
-                self.async_openai_client = AsyncAzureOpenAI(
-                    azure_endpoint=settings.openai_endpoint,
-                    api_key=settings.openai_key,
-                    api_version=settings.openai_api_version
-                )
-                logger.info(f"Azure OpenAI clients initialized with API version {settings.openai_api_version}")
-            else:
-                logger.warning("Azure OpenAI endpoint not configured")
-                self.openai_client = None
-                self.async_openai_client = None
->>>>>>> b6e92269
             
             # Ensure search index exists
             await self.ensure_search_index_exists()
@@ -826,8 +805,4 @@
 
 async def cleanup_azure_services():
     """Cleanup Azure services"""
-<<<<<<< HEAD
-    await azure_service_manager.cleanup()    
-=======
-    await azure_service_manager.cleanup()                  
->>>>>>> b6e92269
+    await azure_service_manager.cleanup() 